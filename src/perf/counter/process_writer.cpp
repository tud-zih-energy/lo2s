--- conflicted
+++ resolved
@@ -28,21 +28,11 @@
 {
 ProcessWriter::ProcessWriter(pid_t pid, pid_t tid, otf2::writer::local& writer,
                              monitor::MainMonitor& parent, bool enable_on_exec)
-<<<<<<< HEAD
-: AbstractWriter(
-      tid, -1, writer,
-      parent.trace().metric_instance(parent.get_metric_class(), writer.location(),
-                                     parent.trace().thread_sample_writer(pid, tid).location()),
-      enable_on_exec),
-  proc_stat_(boost::filesystem::path("/proc") / std::to_string(pid) / "task" / std::to_string(tid) /
-             "stat")
-=======
 : AbstractWriter(tid, -1, writer,
                  parent.trace().metric_instance(parent.trace().perf_metric_class(),
                                                 writer.location(),
-                                                parent.trace().sample_writer(pid, tid).location()),
+                                                parent.trace().thread_sample_writer(pid, tid).location()),
                  enable_on_exec)
->>>>>>> 1e69fde8
 {
 }
 } // namespace counter
