--- conflicted
+++ resolved
@@ -75,6 +75,7 @@
     set(CMAKE_LINK_SEARCH_START_STATIC 1)
     set(CMAKE_LINK_SEARCH_END_STATIC 1)
 endif()
+
 
 
 # configure OTF2xx submodule
@@ -173,6 +174,7 @@
         target_link_libraries(lo2s PRIVATE Radare::Radare)
     else()
         message(SEND_ERROR "Radare not found but requested.")
+        
     endif()
 endif()
 
@@ -204,48 +206,6 @@
     endif()
 endif()
 
-<<<<<<< HEAD
-set(CMAKE_CXX_FLAGS "${CMAKE_CXX_FLAGS} -std=c++14")
-set(CMAKE_CXX_FLAGS "${CMAKE_CXX_FLAGS} -Wall -pedantic -Wextra")
-set(CMAKE_CXX_FLAGS "${CMAKE_CXX_FLAGS} -pthread")
-set(CMAKE_CXX_FLAGS "${CMAKE_CXX_FLAGS} -D_GNU_SOURCE")
-
-include_directories(include)
-
-set(SOURCE_FILES
-        src/metric/plugin/plugin.cpp src/metric/plugin/channel.cpp src/metric/plugin/metrics.cpp
-        src/metric/perf_counter.cpp
-
-        src/monitor/cpu_set_monitor.cpp
-        src/monitor/cpu_switch_monitor.cpp
-        src/monitor/fd_monitor.cpp
-        src/monitor/interval_monitor.cpp
-        src/monitor/main_monitor.cpp
-        src/monitor/process_monitor.cpp
-        src/monitor/process_monitor_main.cpp
-        src/monitor/thread_monitor.cpp
-        src/monitor/threaded_monitor.cpp
-
-        src/perf/event_provider.cpp
-        src/perf/sample/writer.cpp
-        src/perf/time/converter.cpp src/perf/time/reader.cpp
-        src/perf/tracepoint/format.cpp src/perf/tracepoint/metric_monitor.cpp
-        src/perf/tracepoint/writer.cpp src/perf/tracepoint/switch_writer.cpp
-        src/perf/tracepoint/exit_reader.cpp
-
-        src/time/time.cpp
-
-        src/trace/counters.cpp src/trace/trace.cpp
-
-        src/util.cpp
-        src/summary.cpp
-        src/config.cpp src/main.cpp src/monitor/process_monitor.cpp src/thread_map.cpp
-        src/platform.cpp
-        src/topology.cpp src/bfd_resolve.cpp src/pipe.cpp
-        src/mmap.cpp
-        ${X86_ADAPT_SOURCE_FILES}
-        ${RADARE_SOURCE_FILES}
-=======
 # define list of C++ features needed for compilation
 target_compile_features(lo2s
     PRIVATE
@@ -272,7 +232,6 @@
         cxx_user_literals
         cxx_variadic_templates
         cxx_template_template_parameters
->>>>>>> f7c615ed
 )
 
 # define feature test macro
