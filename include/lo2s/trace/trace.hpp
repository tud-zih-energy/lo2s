--- conflicted
+++ resolved
@@ -116,15 +116,11 @@
                                                       otf2::definition::location recorder,
                                                       otf2::definition::system_tree_node scope);
 
-<<<<<<< HEAD
-    otf2::definition::mapping_table merge_ips(IpRefMap& new_ips, const MemoryMap& maps);
-=======
     otf2::definition::metric_class cpuid_metric_class();
     otf2::definition::metric_class perf_metric_class();
 
     otf2::definition::mapping_table merge_ips(IpRefMap& new_ips, uint64_t ip_count,
                                               const MemoryMap& maps);
->>>>>>> 1e69fde8
 
     void merge_ips(IpRefMap& new_children, IpCctxMap& children,
                    std::vector<uint32_t>& mapping_table, otf2::definition::calling_context parent,
