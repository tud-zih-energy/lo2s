--- conflicted
+++ resolved
@@ -32,19 +32,11 @@
 {
 public:
     CpuWriter(int cpuid, otf2::writer::local& writer, monitor::MainMonitor& parent)
-<<<<<<< HEAD
-    : AbstractWriter(
-          -1, cpuid, writer,
-          parent.trace().metric_instance(parent.get_metric_class(), writer.location(),
-                                         parent.trace().cpu_switch_writer(cpuid).location()),
-          false)
-=======
     : AbstractWriter(-1, cpuid, writer,
                      parent.trace().metric_instance(parent.trace().perf_metric_class(),
                                                     writer.location(),
-                                                    parent.trace().cpu_writer(cpuid).location()),
+                                                    parent.trace().cpu_switch_writer(cpuid).location()),
                      false)
->>>>>>> 1e69fde8
     {
     }
 };
